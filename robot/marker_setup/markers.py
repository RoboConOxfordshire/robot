import enum
import typing

from .teams import TEAM

"""
Hiiii!
This file contains the definitions for the markers and the data we assign to them. 
I have just set them to 2024's competition values, with MARKER_TYPE deciding whether a marker is part of 
the ARENA walls, or a game object, which is this year (2023-2024) called a POTATO. So make the changes you need! But make 
sure to change every reference to it in the code, not just the ones in this file.
So go nuts! Good luck with your Robocon, and feel free to add your own messages for the future below!
Byee!
 - Holly (2023-2024)

[Put your future messages here]
"""

class MARKER_TYPE(enum.Enum): # Keep something like this to determine if a marker is a wall or not.
    POTATO = enum.auto()
    ARENA = enum.auto()


<<<<<<< HEAD
class BASE_MARKER: # Base marker class that POTATO_MARKER and ARENA_MARKER derive from.
    team_marker_colors: dict = { # Colour definitions for each team defined in TEAMS
        TEAM.RUSSET: (255, 64, 0), # RED
        TEAM.SWEET: (255, 255, 32), # YELLOW
        TEAM.MARIS_PIPER: (50,255,0), # GREEN
        TEAM.PURPLE: (255, 32, 255), # PURPLE
=======
# class MARKER_OWNER(enum.Enum):
#     ME = enum.auto()
#     ARENA = enum.auto()
#     ANOTHER_TEAM = enum.auto()


class BASE_MARKER:
    team_marker_colors: dict = {
        TEAM.RUSSET: (255, 64, 0),  # RED
        TEAM.SWEET: (255, 255, 32),  # YELLOW
        TEAM.MARIS_PIPER: (50, 255, 0),  # GREEN
        TEAM.PURPLE: (255, 32, 255),  # PURPLE
>>>>>>> cc9179c0
    }

    def __init__(
        self,
        id: int,
        type: MARKER_TYPE,
    ) -> None:
        self.id = id
        self.type = type
        self.owning_team: typing.Union[TEAM, None] = None

        # Sizes are in meters
        self.size = 0.2 if self.type == MARKER_TYPE.ARENA else 0.08

    def __repr__(self) -> str:
        return f"<Marker type={self.type} owning_team={self.owning_team} />"

    @property
    def bounding_box_color(self) -> tuple:
<<<<<<< HEAD
        if self.type == MARKER_TYPE.ARENA: # If it is a wall
            return tuple(reversed((125, 249, 225))) # Turquoise
        elif self.owning_team==TEAM.ARENA: # If it is a Hot Potato (game object owned by ARENA)
            return tuple(reversed((255,255,255))) # White
        else: # If it is a Jacket Potato (game object owned by a team.)
            return tuple(reversed(self.team_marker_colors[self.owning_team])) # Picks the team colour from above

class ARENA_MARKER(BASE_MARKER): # Not much going on here. This represents a wall.
=======
        if self.type == MARKER_TYPE.ARENA:
            return tuple(reversed((125, 249, 225)))  # turquoise
        elif self.owning_team == TEAM.ARENA:
            return tuple(reversed((255, 255, 255)))  # white
        else:
            # team colour
            return tuple(reversed(self.team_marker_colors[self.owning_team]))


class ARENA_MARKER(BASE_MARKER):
>>>>>>> cc9179c0
    def __init__(self, id: int) -> None:
        super().__init__(id, MARKER_TYPE.ARENA)

    def __repr__(self) -> str:
        return f"<Marker(ARENA)/>"


class POTATO_MARKER(BASE_MARKER): # This is a game object rather than a wall. Add properties you want to keep track of
    def __init__(
<<<<<<< HEAD
        self, id: int, owner: TEAM
=======
        # my_team: typing.Union[TEAM, None], wool_type: WOOL_TYPE
        self, id: int, owner: TEAM,
>>>>>>> cc9179c0
    ) -> None:
        super().__init__(id, MARKER_TYPE.POTATO)
        self.owning_team = owner

    def __repr__(self) -> str:
        return f"<Marker(POTATO) owning_team={self.owning_team} />"


class MARKER(BASE_MARKER): # This is literally just how the code gets the different marker types.
    @staticmethod
    def by_id(id: int, team: typing.Union[TEAM, None] = None) -> BASE_MARKER: # team is currently unused, but it is referenced throughout the code. It is the team of the robot I believe (check this)
        """
        Get a marker object from an id

<<<<<<< HEAD
        Marker IDs are greater than 0, and usually won't go higher than 200. They are 
        read as April tags, so use an online 6x6 April tag generator to test values, 
        such as:
        https://chaitanyantr.github.io/apriltag (remember to set to tag36h11 for this one)

        In 2024 low marker IDs (0-39) are potatoes. The first 4 potato markers are Jacket 
=======
        Marker IDs are between 0 and 99(? potentially higher)
        Low marker IDs (0-39) are potatoes. The first 4 potato markers are Jacket
>>>>>>> cc9179c0
        Potatoes and belong to the team with the corresponding ID.
        The rest of the low markers are unowned - their owning_team property is None
        and their owner is ARENA.

        It is probably recommendable that you have duplicate marker IDs, so that any damaged
        marker can be replaced by one with equivalent game meaning - in 2024 we made ID 0 and 
        ID 20 equivalent.

        Higher marker IDs (40+) will be part of the arena. These markers will be
        spaced as in 2021-2022's competition (6 markers on each side of the Arena,
        the first 50cm away from the wall and each subsequent marker 1m away from
        there). In practice these markers start at 100.
        """

        if id >= 40: # If its part of the walls
            return ARENA_MARKER(id)
<<<<<<< HEAD
        
        wrappingId = id % 20 # Make sure that the ID range wraps after 20 values.
        if wrappingId<4: # If it is a Jacket Potato (has a team)
            owning_team = TEAM[f"T{wrappingId}"] # Set to the corresponding TEAM enum.
        else: # If it is a Hot Potato (Has no team)
=======

        wrappingId = id % 20
        if wrappingId < 4:
            owning_team = TEAM[f"T{wrappingId}"]
        else:
>>>>>>> cc9179c0
            owning_team = TEAM["ARENA"]

        return POTATO_MARKER(id, owning_team)<|MERGE_RESOLUTION|>--- conflicted
+++ resolved
@@ -21,27 +21,12 @@
     ARENA = enum.auto()
 
 
-<<<<<<< HEAD
 class BASE_MARKER: # Base marker class that POTATO_MARKER and ARENA_MARKER derive from.
     team_marker_colors: dict = { # Colour definitions for each team defined in TEAMS
         TEAM.RUSSET: (255, 64, 0), # RED
         TEAM.SWEET: (255, 255, 32), # YELLOW
         TEAM.MARIS_PIPER: (50,255,0), # GREEN
         TEAM.PURPLE: (255, 32, 255), # PURPLE
-=======
-# class MARKER_OWNER(enum.Enum):
-#     ME = enum.auto()
-#     ARENA = enum.auto()
-#     ANOTHER_TEAM = enum.auto()
-
-
-class BASE_MARKER:
-    team_marker_colors: dict = {
-        TEAM.RUSSET: (255, 64, 0),  # RED
-        TEAM.SWEET: (255, 255, 32),  # YELLOW
-        TEAM.MARIS_PIPER: (50, 255, 0),  # GREEN
-        TEAM.PURPLE: (255, 32, 255),  # PURPLE
->>>>>>> cc9179c0
     }
 
     def __init__(
@@ -61,7 +46,6 @@
 
     @property
     def bounding_box_color(self) -> tuple:
-<<<<<<< HEAD
         if self.type == MARKER_TYPE.ARENA: # If it is a wall
             return tuple(reversed((125, 249, 225))) # Turquoise
         elif self.owning_team==TEAM.ARENA: # If it is a Hot Potato (game object owned by ARENA)
@@ -70,18 +54,6 @@
             return tuple(reversed(self.team_marker_colors[self.owning_team])) # Picks the team colour from above
 
 class ARENA_MARKER(BASE_MARKER): # Not much going on here. This represents a wall.
-=======
-        if self.type == MARKER_TYPE.ARENA:
-            return tuple(reversed((125, 249, 225)))  # turquoise
-        elif self.owning_team == TEAM.ARENA:
-            return tuple(reversed((255, 255, 255)))  # white
-        else:
-            # team colour
-            return tuple(reversed(self.team_marker_colors[self.owning_team]))
-
-
-class ARENA_MARKER(BASE_MARKER):
->>>>>>> cc9179c0
     def __init__(self, id: int) -> None:
         super().__init__(id, MARKER_TYPE.ARENA)
 
@@ -91,12 +63,7 @@
 
 class POTATO_MARKER(BASE_MARKER): # This is a game object rather than a wall. Add properties you want to keep track of
     def __init__(
-<<<<<<< HEAD
         self, id: int, owner: TEAM
-=======
-        # my_team: typing.Union[TEAM, None], wool_type: WOOL_TYPE
-        self, id: int, owner: TEAM,
->>>>>>> cc9179c0
     ) -> None:
         super().__init__(id, MARKER_TYPE.POTATO)
         self.owning_team = owner
@@ -111,17 +78,12 @@
         """
         Get a marker object from an id
 
-<<<<<<< HEAD
         Marker IDs are greater than 0, and usually won't go higher than 200. They are 
         read as April tags, so use an online 6x6 April tag generator to test values, 
         such as:
         https://chaitanyantr.github.io/apriltag (remember to set to tag36h11 for this one)
 
         In 2024 low marker IDs (0-39) are potatoes. The first 4 potato markers are Jacket 
-=======
-        Marker IDs are between 0 and 99(? potentially higher)
-        Low marker IDs (0-39) are potatoes. The first 4 potato markers are Jacket
->>>>>>> cc9179c0
         Potatoes and belong to the team with the corresponding ID.
         The rest of the low markers are unowned - their owning_team property is None
         and their owner is ARENA.
@@ -138,19 +100,11 @@
 
         if id >= 40: # If its part of the walls
             return ARENA_MARKER(id)
-<<<<<<< HEAD
         
         wrappingId = id % 20 # Make sure that the ID range wraps after 20 values.
         if wrappingId<4: # If it is a Jacket Potato (has a team)
             owning_team = TEAM[f"T{wrappingId}"] # Set to the corresponding TEAM enum.
         else: # If it is a Hot Potato (Has no team)
-=======
-
-        wrappingId = id % 20
-        if wrappingId < 4:
-            owning_team = TEAM[f"T{wrappingId}"]
-        else:
->>>>>>> cc9179c0
             owning_team = TEAM["ARENA"]
 
         return POTATO_MARKER(id, owning_team)