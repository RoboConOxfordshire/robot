--- conflicted
+++ resolved
@@ -19,19 +19,11 @@
 
 from robot import vision
 from robot.cytron import CytronBoard
-<<<<<<< HEAD
 from robot.greengiant import GreenGiantInternal, GreenGiantGPIOPinList, GreenGiantMotors, _GG_SERVO_PWM_BASE, _GG_GPIO_PWM_BASE, _GG_GPIO_GPIO_BASE, _GG_SERVO_GPIO_BASE, PWM_SERVO, OUTPUT, TIMER
 
-from robot.marker_setup.teams import TEAM
-from . import marker_setup
-from robot.marker_setup import POEM_ON_STARTUP
-=======
-from robot.greengiant import GreenGiantInternal, GreenGiantGPIOPinList, GreenGiantMotors, _GG_SERVO_PWM_BASE, _GG_GPIO_PWM_BASE, _GG_GPIO_GPIO_BASE, _GG_SERVO_GPIO_BASE
 from robot.game_config import TEAM
 from . import game_config
 from robot.game_config import POEM_ON_STARTUP
->>>>>>> fcf5501c
-
 
 _logger = logging.getLogger("robot")
 
@@ -125,22 +117,11 @@
         if self._gg_version >= 10:
             # enable power rails
             self._green_giant.set_motor_power(True)
-<<<<<<< HEAD
-            self._green_giant.set_12v_acc_power(True)    # Not sure, should this be controlled by user?
-            self._green_giant.set_5v_acc_power(True)
-            self._adc_max = 5
-            # configure User IO Ports
-            self.servos = GreenGiantGPIOPinList(self.bus, self._gg_version, self._adc_max, _GG_SERVO_GPIO_BASE, _GG_SERVO_PWM_BASE)
-            for servo in self.servos:
-               servo.mode = PWM_SERVO
-
-=======
             self.enable_12v = start_enable_12v
             self.enable_5v = start_enable_5v
             self._adc_max = 5
             # configure User IO Ports
             self.servos = GreenGiantGPIOPinList(self.bus, self._gg_version, self._adc_max, _GG_SERVO_GPIO_BASE, _GG_SERVO_PWM_BASE)
->>>>>>> fcf5501c
             self.gpio   = GreenGiantGPIOPinList(self.bus, self._gg_version, self._adc_max, _GG_GPIO_GPIO_BASE, _GG_GPIO_PWM_BASE)
             # configure motor drivers
             self.motors = GreenGiantMotors(self.bus, self._max_motor_voltage)
@@ -149,11 +130,7 @@
             self.motors.enable_motors(True)
         else:
             # power rails
-<<<<<<< HEAD
-            self._green_giant.set_motor_power()
-=======
             self._green_giant.set_motor_power(True)
->>>>>>> fcf5501c
             self._adc_max = self._green_giant.get_fvr_reading()
             # user IO
             self.servos = GreenGiantGPIOPinList(self.bus, self._gg_version, None,          None,           _GG_SERVO_PWM_BASE)
@@ -173,11 +150,7 @@
         the hardware status"""
 
         battery_voltage = self._green_giant.get_battery_voltage()
-<<<<<<< HEAD
         battery_str = "Battery Voltage:   %.2fv" % battery_voltage
-=======
-        battery_str = "Battery Voltage: %.2fv" % battery_voltage
->>>>>>> fcf5501c
         # GG cannot read voltages above 12.2v
         if battery_voltage > 12.2:
             battery_str = "Battery Voltage: > 12.2v"
@@ -185,11 +158,7 @@
             self._warnings.append("Battery voltage below 11.5v, consider "
                                   "changing for a charged battery")
 
-<<<<<<< HEAD
         if self._gg_version > 13:
-=======
-        if self._gg_version < 3:
->>>>>>> fcf5501c
             self._warnings.append(
                 "Pilow version not 13 but instead {}".format(self._gg_version))
         elif (self._gg_version != 13) and (self._gg_version != 11):
@@ -203,7 +172,6 @@
 
         # print report of hardware
         _logger.info("------HARDWARE REPORT------")
-<<<<<<< HEAD
         #_logger.info("Time:   %s", datetime.now().strftime('%Y-%m-%d %H:%M:%S')) 
         # no RTC on new boards, perhaps use a "run number" increment instead?
         _logger.info("Patch Version:     0")
@@ -214,18 +182,6 @@
             _logger.info("Motor Driver:      Cytron Board")
         else:
             _logger.info("Motor Driver:      PiLow Cover")
-=======
-        #_logger.info("Time:   %s", datetime.now().strftime('%Y-%m-%d %H:%M:%S'))
-        # no RTC on new boards, perhaps use a "run number" increment instead?
-        _logger.info("Patch Version:     ")
-        _logger.info(battery_str)
-        #_logger.info("ADC Max:           %.2fv", self._adc_max)
-        _logger.info("Robocon Board:   Yes (v%d)", self._gg_version)
-        if self._gg_version <= 3:
-            _logger.info("Motor Driver:  Cytron Board")
-        else:
-            _logger.info("Motor Driver:  PiLow Cover")
->>>>>>> fcf5501c
             # check and report open load here, warning race condition, is battery power on long enough?
             # Thinks that we just motor enable/disable and leave motor power always on?
         _logger.info(camera_type_str)
@@ -240,17 +196,6 @@
     @property
     def enable_motors(self):
         """Return if motors are currently enabled
-<<<<<<< HEAD
-
-        For the GG board this will be the state of the 12v line, which we cannot query,
-        so return what it was set to.
-
-        For the PiLow series the Motors have both a power control and a enable. Generally
-        the Power should not be switched on and off, just the enable bits. The power may
-        be tripped in extreame circumstances. I guess that here we want to report any 
-        reason for  the motors not working, which includes power and enable
-
-=======
 
         For the GG board this will be the state of the 12v line, which we cannot query,
         so return what it was set to.
@@ -260,20 +205,35 @@
         be tripped in extreme circumstances. I guess that here we want to report any
         reason for  the motors not working, which includes power and enable
 
->>>>>>> fcf5501c
         """
         if self._gg_version < 10:
             return self._green_giant.enable_12v
         else:
             return self._green_giant.get_motorpwr() and self._green_giant.get_enable()
-<<<<<<< HEAD
 
     @enable_motors.setter
     def enable_motors(self, on):
         """An nice alias for set_12v"""
         if self._version < 10:
             return self._green_giant.enable_motors(on)
-=======
+
+    @property
+    def enable_motors(self):
+        """Return if motors are currently enabled
+
+        For the GG board this will be the state of the 12v line, which we cannot query,
+        so return what it was set to.
+
+        For the PiLow series the Motors have both a power control and a enable. Generally
+        the Power should not be switched on and off, just the enable bits. The power may
+        be tripped in extreame circumstances. I guess that here we want to report any 
+        reason for  the motors not working, which includes power and enable
+
+        """
+        if self._gg_version < 10:
+            return self._green_giant.enable_12v
+        else:
+            return self._green_giant.get_motorpwr() and self._green_giant.get_enable()
 
     @enable_motors.setter
     def enable_motors(self, on):
@@ -281,13 +241,8 @@
         if self._version < 10:
             return self._green_giant.enable_motors(on)
 
-    @property
     def enable_12v(self):
         return self._green_giant.get_12v_acc_power()
-
-    @enable_12v.setter
-    def enable_12v(self, on):
-        self._green_giant.set_12v_acc_power(on)
 
     @property
     def enable_5v(self):
@@ -296,7 +251,6 @@
     @enable_5v.setter
     def enable_5v(self, on):
         self._green_giant.set_5v_acc_power(on)
->>>>>>> fcf5501c
 
     def stop(self):
         """Stops the robot and cuts power to the motors.
@@ -380,17 +334,10 @@
     def set_user_led(self, val=True):
        self._green_giant.set_user_led(val)
 
-<<<<<<< HEAD
-    def see(self, return_frame=False)-> vision.Detections:
+    def see(self, look_for=None, return_frame=False)-> vision.Detections:
         """Take a photo, detect markers in sene, attach RoboCon specific
         properties"""
-        return self._vision.detect_markers(return_frame=return_frame)
-=======
-    def see(self, look_for=None) -> vision.Detections:
-        """Take a photo, detect markers in sene, attach RoboCon specific
-        properties"""
-        return self._vision.detect_markers(look_for=look_for)
->>>>>>> fcf5501c
+        return self._vision.detect_markers(look_for=look_for, return_frame=return_frame)
 
     def __del__(self):
         """Frees hardware resources held by the vision object"""
