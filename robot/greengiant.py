import time

"""A set of constants and interfaces for controlling the green giant over I2C"""


def clamp(value, smallest, largest):
    """Return `value` if in bounds else returns the exceeded bound"""
    return max(smallest, min(value, largest))


def _decrement_pin_index(index):
    """Validate then decrement the pin index.

    The pins internally are numbered from zero but externally from 1
    """
    valid_indexes = (1, 2, 3, 4)
    if index not in valid_indexes:
        raise ValueError(f"GPIO pin index must be in {valid_indexes}"
                         + f" but instead got {index}")
    index -= 1

    return index


OUTPUT = "OUTPUT"
INPUT = "INPUT"
INPUT_ANALOG = "INPUT_ANALOG"
INPUT_PULLUP = "INPUT_PULLUP"
PWM_SERVO = "PWM_SERVO"
<<<<<<< HEAD
TIMER = "TIMER"
=======
>>>>>>> fcf5501c

_GG_GPIO_MASKS = {
    OUTPUT: 0b000,
    INPUT: 0b001,
    INPUT_ANALOG: 0b010,
    INPUT_PULLUP: 0b011,
    PWM_SERVO: 0b100,
    # PWM_MARK_SPACE: 0b101,
<<<<<<< HEAD
    TIMER: 0b110
=======
    # ULTRASONIC: 0xb110
>>>>>>> fcf5501c
}





#__GG_MOTOR_ERROR_STATE_MASK = {
#    "GG_Motor_A_Open_Load":     1 << 0        # not always an error, may be weedy motors
#    "GG_Motor_A_Short":         1 << 1            # dead short or motor too power hungry for driver
#    "GG_Motor_A_Overheat":      1 << 2         # In excess of 165 Degrees at Junction - beware of the hot case
#    "GG_Motor_A_Short_To_Rail": 1 << 3   # connection detected between GND and motor or 12v and motor
#    "GG_Motor_B_Open_Load":     1 << 4
#    "GG_Motor_B_Short":         1 << 5
#    "GG_Motor_B_Overheat":      1 << 6
#    "GG_Motor_B_Short_To_Rail": 1 << 7
#}

#__GG_SYSTEM_ERROR_STATE_MASK = {
#
#    GG_System_5v_Fault: 1 << 0          # Short on GPIO or Servo overload
#    GG_System_MotorPower_Fault: 1 << 1  # Probably should not happen, but may with two high power motors
#    GG_System_12v_Fault: 1 << 2         # Short or overload on 12v Acc port
#    # avr overheat ?
#    # low power lockout ?
#}



_GG_I2C_ADDR = 0x08

_GG_SERVO_PWM_BASE = 1
_GG_GPIO_PWM_BASE = 48

# PWM (external ports numbered from zero on PiLow)
#        H  L
# PWM 1: 0, 1
# PWM 2: 2, 3
# PWM 3: 4, 5
# PWM 4: 6, 7

_GG_GG_PWM_CENTER = 374
_GG_GG_PWM_PERCENT_HALF_RANGE = 125
_GG_GG_PWM_HALF_RANGE = 224
_GG_GG_PWM_MIN = _GG_GG_PWM_CENTER - _GG_GG_PWM_HALF_RANGE
_GG_GG_PWM_MAX = _GG_GG_PWM_CENTER + _GG_GG_PWM_HALF_RANGE

# 1ms is 3000  # brain fade, check numbers, normal range = 1 to 2 ms (-100 ti 100) extended range is 0.8 to 2.2 (-140 to 140)?
_GG_PiLow_PWM_CENTER = 4500
_GG_PiLow_PWM_PERCENT_HALF_RANGE = 140
_GG_PiLow_PWM_HALF_RANGE = 2100
_GG_PiLow_PWM_MIN = _GG_PiLow_PWM_CENTER - _GG_PiLow_PWM_HALF_RANGE
_GG_PiLow_PWM_MAX = _GG_PiLow_PWM_CENTER + _GG_PiLow_PWM_HALF_RANGE


_GG_GPIO_GPIO_BASE = 9
_GG_SERVO_GPIO_BASE = 56
# Analog Read (external ports numbered from zero on PiLow)
#         H  L
# Pin 1:  0, 1
# Pin 2:  2, 3
# Pin 3:  4, 5
# Pin 4:  6, 7
_GG_ANALOG_START = 0

# Control (Mode Set - external ports numbered from zero on PiLow)
# Pin 1: 8
# Pin 2: 9
# Pin 3: 10
# Pin 4: 11
_GG_CONTROL_START = 8

# Digital Read/Write (external ports numbered from zero on PiLow)
# Pin 1: 12
# Pin 2: 13
# Pin 3: 14
# Pin 4: 15
_GG_DIGITAL_START = 12

# User LED
# 25
_GG_USER_LED = 25

# Watchdog, this will be the watchdog that needs pinging to tell the brain that Python is still running
# Currently this cannot be used due to the design of the code
# 26

# Enable motors , on the GG this also switches on the external 12v power
# 27
_GG_ENABLE_MOTORS = 27

# Battery_V
# H   L
# 28, 29
_GG_BATTERY_V_H = 28
_GG_BATTERY_V_L = 29

_GG_FVR_VOLTS = 4.096
_GG_BATTERY_MAX_READING = 3 * _GG_FVR_VOLTS
_GG_BATTERY_ADC_MAX = 65472


# Fixed Voltage Reference @ 4.096 - Cannot read this on the PiLow, maybe its pointless anyway
_GG_FVR_H = 30
_GG_FVR_L = 31

# Version number (3 is GreenGiant, >=10 is PiLow)
_GG_VERSION = 32


""" Additional features of the PiLow """
# Enables for the various power domains
_GG_ENABLE_12V_ACC = 33
_GG_ENABLE_5V_ACC = 34
_GG_ENABLE_MOTOR_PWR = 35

# Motor drive strength (0-255)
_GG_MOTOR_MAG_START = 36

# Motor Direction
_GG_MOTOR_DIR_START = 38

# Error detection, errors also trigger Error LED, in some cases error flags can be cleared with a write
# to these registers, Should we?
_GG_MOTOR_ERROR_STATE = 40
_GG_SYSTEM_ERROR_STATE = 41


def read_high_low_data(bus, address):
    """Fetches and combines data stored across two bytes"""
    high_value = bus.read_byte_data(_GG_I2C_ADDR, address)
    low_value = bus.read_byte_data(_GG_I2C_ADDR, address + 1)
    return low_value + (high_value << 8)

def write_high_low_data(bus, address, data):
    value = int(data)
    bus.write_byte_data(_GG_I2C_ADDR, address, value >> 8)
    bus.write_byte_data(_GG_I2C_ADDR, address + 1, value & 0xff)


class GreenGiantInternal():
    """Intertions for use with the user
    not intended to be part of the robot API"""

    def __init__(self, bus):
        self._bus = bus
        self._version = self.get_version()
<<<<<<< HEAD
        print ("Version: ", self._version)
        self.enabled_12v = False
        self.set_motor_power(self.enabled_12v)
=======
        self.enabled_motors = False
        self.set_motor_power(self.enabled_motors)
>>>>>>> fcf5501c

    def enable_motors(self,new_state):
        if self._version < 10:
            self._bus.write_byte_data(_GG_I2C_ADDR, _GG_ENABLE_MOTORS, int(new_state))
<<<<<<< HEAD
            self.enabled_12v = new_state
=======
            self.enabled_motors = new_state
>>>>>>> fcf5501c
            # Up to and including GreenGiant v3 there is no way of reading the state of 
            # the 12v rail. This is more than a software change because to be useful
            # we would have to monitor the output of the high side switch
        else:
            self._bus.write_byte_data(_GG_I2C_ADDR, _GG_ENABLE_MOTORS, int(new_state))

    def set_motor_power(self, new_state):
        """Enable the 12v power to the motors, should only need doing at start of day
        Users should not really ever need to look at this for Pi_Low
        For GG the 12v accessory power is also switched this way"""
        if self._version < 10:
            self._bus.write_byte_data(_GG_I2C_ADDR, _GG_ENABLE_MOTORS, int(new_state))
<<<<<<< HEAD
            self.enabled_12v = new_state
=======
            self.enabled_motors = new_state
>>>>>>> fcf5501c
            # Up to and including GreenGiant v3 there is no way of reading the state of 
            # the 12v rail. This is more than a software change because to be useful
            # we would have to monitor the output of the high side switch
        else:
            self._bus.write_byte_data(_GG_I2C_ADDR, _GG_ENABLE_MOTOR_PWR, int(new_state))

    def set_12v_acc_power(self, new_state):
       if self._version < 10:
            # for GG, this is the same as the motor power above
            self._bus.write_byte_data(_GG_I2C_ADDR, _GG_ENABLE_MOTORS, int(new_state))
<<<<<<< HEAD
            self.enabled_12v = new_state
=======
            self.enabled_motors = new_state
>>>>>>> fcf5501c
            # Up to and including GreenGiant v3 there is no way of reading the state of 
            # the 12v rail. This is more than a software change because to be useful
            # we would have to monitor the output of the high side switch
       else:
<<<<<<< HEAD
            self._bus.write_byte_data(_GG_I2C_ADDR, _GG_ENABLE_12V_ACC, int(new_state))

    def set_5v_acc_power(self, new_state):
       if self._version >= 10:
            # for GG this is always on, perhaps we should IOerror, for now just ignore
            # this is likely only ever used internally
            self._bus.write_byte_data(_GG_I2C_ADDR, _GG_ENABLE_5V_ACC, int(new_state))

=======
            self.enabled_motors = new_state # Bug in PiLow firmware v11 and below
            self._bus.write_byte_data(_GG_I2C_ADDR, _GG_ENABLE_12V_ACC, int(new_state))
    
    def get_12v_acc_power(self):
        if self._version <= 12:
            # for GG, this is the same as the motor power above
            return self.enabled_motors
            # Up to and including GreenGiant v3 there is no way of reading the state of 
            # the 12v rail. This is more than a software change because to be useful
            # we would have to monitor the output of the high side switch
        else:
            return self._bus.read_byte_data(_GG_I2C_ADDR, _GG_ENABLE_12V_ACC)

    def set_5v_acc_power(self, new_state):
        if self._version >= 10:
            self._bus.write_byte_data(_GG_I2C_ADDR, _GG_ENABLE_5V_ACC, int(new_state))
        else:
            # for GG versions 5v power is always enabled
            raise IOError(f"Attempted to set 5v power to {new_state} on an unsupported BrainBox.")

    def get_5v_acc_power(self):
        if self._version >= 10:
            return bool(self._bus.read_byte_data(_GG_I2C_ADDR, _GG_ENABLE_5V_ACC))
        else:
            # for GG versions 5v power is always enabled
            raise IOError(f"Attempted to get 5v power on an unsupported BrainBox.")
>>>>>>> fcf5501c


    def set_user_led(self, on):
        self._bus.write_byte_data(_GG_I2C_ADDR, _GG_USER_LED, int(on))

    def get_version(self):
        return self._bus.read_byte_data(_GG_I2C_ADDR, _GG_VERSION)

    def get_battery_voltage(self):
        # both GG and PiLow use a 1/3 divider and a 4.096v reference giving a max readable voltage of ~12.3v
<<<<<<< HEAD
        return  read_high_low_data(self._bus, _GG_BATTERY_V_H) * _GG_BATTERY_MAX_READING / _GG_BATTERY_ADC_MAX
=======
        return read_high_low_data(self._bus, _GG_BATTERY_V_H) * _GG_BATTERY_MAX_READING / _GG_BATTERY_ADC_MAX
>>>>>>> fcf5501c

    def get_fvr_reading(self):
        """Return the fixed voltage reading. The number read here is sampling the 4.096v reference using the VCC rail (GG only)
        This magic number back calculates what the voltage is on the VCC rail for more accurate voltage readings.
        """
        return _GG_FVR_VOLTS * _GG_BATTERY_ADC_MAX / read_high_low_data(self._bus, _GG_FVR_H)


class GreenGiantGPIOPin():
    def __init__(self, pin_list, bus, version, adc_max, gpio_base_address, pwm_base_address, analog_base_address):
        self._pin_list = pin_list
        self._bus = bus
        if gpio_base_address is None:
            # no way to configure the pin type, it must be hard coded as a PWM_SERVO
            self._mode = PWM_SERVO
        else:
            self._mode = INPUT
        self._adc_max = adc_max
        self._digital_read_modes = (INPUT, INPUT_PULLUP, OUTPUT) ## why not hard coded?
<<<<<<< HEAD
        self._analog_read_modes = (INPUT_ANALOG)
=======
        self._analog_read_modes = (INPUT_ANALOG, PWM_SERVO)
>>>>>>> fcf5501c
        self._version = version
        self._gpio_base = gpio_base_address
        self._pwm_base = pwm_base_address
        self._analog_base = analog_base_address
        self._set_to = 0

    @property
    def mode(self):
        return self._mode

    @mode.setter
    def mode(self, mode):
        if self._gpio_base is not None:
            self._mode = mode
<<<<<<< HEAD
            if mode is TIMER and self._version < 13:
                raise Exception("Timer not implemented firmware version.")

=======
>>>>>>> fcf5501c
            if self._pin_list is not None:
                """Update the mode of all of the pins.
                Due to a bug in the GG software all of the pins modes need to be updated
                in order
                `_pin_list.update_mode` triggers all of the pins to be re-updated with
                the new settings
                """
                self._pin_list.update_modes()
            else:
                self.update_mode()
        else:
            # this should only happen if we mode set the on the GreenGiant, allow only PWM_SERVO
            if mode is INPUT:
                # no input setting, but we can set the servo to neutral 
                self.pwm(0);
            elif mode is not PWM_SERVO:
                raise IOError(f"Attempt to set PWM only pin as {self._mode}")
<<<<<<< HEAD

=======
>>>>>>> fcf5501c

    def update_mode(self):
        """Writes a mode update (for this pin only) to the I2C bus"""
        if self._gpio_base is not None:
            mask = _GG_GPIO_MASKS[self._mode]
            self._bus.write_byte_data(_GG_I2C_ADDR, _GG_CONTROL_START + self._gpio_base, mask)

    def update_mode(self):
        """Writes a mode update (for this pin only) to the I2C bus"""
        if self._gpio_base is not None:
            mask = _GG_GPIO_MASKS[self._mode]
            self._bus.write_byte_data(_GG_I2C_ADDR, _GG_CONTROL_START + self._gpio_base, mask)
    @property
    def digital(self):
        if self._gpio_base is not None:
            if self._mode not in self._digital_read_modes:
                raise IOError(f"Digital read attempted on pin configured as {self._mode} "
                              f"but this requires mode set to one of {self._digital_read_modes}")
            return bool(self._bus.read_byte_data(_GG_I2C_ADDR, _GG_DIGITAL_START + self._gpio_base))
        else:
            raise IOError(f"Attempt to read PWM only pin")

    @digital.setter
    def digital(self, value):
        if self._gpio_base is not None:
            if self._mode is not OUTPUT:
                raise IOError(f"Digital write attempted on pin configured as {self._mode} "
                              f"but this requires mode set to {OUTPUT} ")
            self._bus.write_byte_data(_GG_I2C_ADDR, _GG_DIGITAL_START + self._gpio_base, int(value))
            self._set_to = bool(value)
            #print(f"Value set to {bool(value)} on address {_GG_DIGITAL_START + self._gpio_base}")
        else:
            raise IOError(f"Attempt to write to a PWM only pin")

    @property
    def analog(self):
        """Reads an analog value from the ADC and converts it to a voltage"""
        if self._gpio_base is not None:
            if self._mode not in self._analog_read_modes:
                raise IOError(f"Analog read attempted on pin configured as {self._mode} "
                              f"but this requires mode set to {self._analog_read_modes} ")

            # We have a 10 bit ADC this is the maximum value we could read from it
            raw_adc_max = 0xFFC0
            raw_adc_value = read_high_low_data(self._bus, self._analog_base)
            return (raw_adc_value / raw_adc_max) * self._adc_max
        else:
            raise IOError(f"Attempt to read PWM only pin")

    @property
<<<<<<< HEAD
    def timer(self):
        """Reads the length of the last pulse from the Pilow and converts this into seconds
        In the event of a timeout we return -1 to show that the time isn't recorded successfully."""
        if self._gpio_base is not None:
            if self._mode is not TIMER:
                raise IOError(f"TIMER read attempted on pin configured as {self._mode}")

            raw_value = read_high_low_data(self._bus, self._analog_base)
            frequency = 1500000
            if raw_value != 0xFFFF:
                return raw_value / frequency
            else:
                return -1
        else:
            raise IOError(f"Attempt to read PWM only pin")

    @property
=======
>>>>>>> fcf5501c
    def pwm(self):
        if self._version <= 3:
            # create an illusion for the GreenGiant, we cant read the state of an output
            return self._set_to
        else:
            if self._mode is not PWM_SERVO:
                raise IOError(f"Attempt to read PWM property from pin configured as {self._mode}")
<<<<<<< HEAD
            raw = read_high_low_data(self._bus, self._pwm_base)
            if self._version < 10:
               return ((raw - _GG_GG_PWM_CENTER) / _GG_GG_PWM_PERCENT_HALF_RANGE) * 100
            else:
               return ((raw - _GG_PiLow_PWM_CENTER) / _GG_PiLow_PWM_HALF_RANGE) * _GG_PiLow_PWM_PERCENT_HALF_RANGE
=======
            raw = read_high_low_data(self._bus, self._analog_base)
            if self._version < 10:
               return ((raw - _GG_GG_PWM_CENTER) / _GG_GG_PWM_PERCENT_HALF_RANGE) * 100
            else:
               return ((raw - _GG_PiLow_PWM_CENTER) / _GG_PiLow_PWM_PERCENT_HALF_RANGE) * 100
>>>>>>> fcf5501c
    @pwm.setter
    def pwm(self, percent):
        if self._pwm_base is not None:
            if self._mode is not PWM_SERVO:
                raise IOError(f"Attempt to set PWM value on pin configured as {self._mode}")

            """ sets the PWM output value for use with RC servos and external motor controllers """
            self._set_to = percent
            if self._version < 10:
                value = _GG_GG_PWM_CENTER + ((percent * _GG_GG_PWM_PERCENT_HALF_RANGE) / _GG_GG_PWM_HALF_RANGE)
                value = clamp(value, _GG_GG_PWM_MIN, _GG_GG_PWM_MAX)
            else:
                value = _GG_PiLow_PWM_CENTER + ((percent / _GG_PiLow_PWM_PERCENT_HALF_RANGE) * _GG_PiLow_PWM_HALF_RANGE)
                value = clamp(value, _GG_PiLow_PWM_MIN, _GG_PiLow_PWM_MAX)
            write_high_low_data(self._bus, self._pwm_base, value)
        else:
            raise IOError(f"Attempt set PWM value on GPIO only pin")

    #def __bool__(self):
    #    """Return a bool if in a digital mode or a float if in an analogue"""
    #    if self._gpio_base is not None:
    #        if self._mode in self._digital_read_modes:
    #            return self.digital
    #
    #        raise ValueError(f"Tried to evaluate GPIO {self._index} as a True/False "
    #                         f"but current mode:{self._mode} is not in {self._digital_read_modes}")
    #    else:
    #        raise IOError(f"Attempt use value of a PWM only pin")

    def __setitem__(self, value):
        if self._mode is PWM_SERVO:
            self.pwm = value
        elif self._mode is OUTPUT:
            self.digital = value
        else:
            raise IOError(f"Attempt to write to a pin configured for input")

    def __getitem__(self):
        if self._mode is PWM_SERVO:
            return self.pwm
<<<<<<< HEAD
        elif self._mode is TIMER:
            return self.timer
=======
>>>>>>> fcf5501c
        elif self._mode in self._digital_read_modes:
            return self.digital
        elif self._mode in self._analog_read_modes:
            return self.analog



class GreenGiantGPIOPinList():
    """A list of pins indexed from 1 (GG) or 0 (later) """

    def __init__(self, bus, version, adc_max, gpio_base_address, pwm_base_address):
        if version <= 3:
            # we need to update the pins in order to work around a GreenGiant bug
            pinlist = self
        else:
            pinlist = None

        if gpio_base_address is not None:
            if pwm_base_address is not None:
                self._list = [GreenGiantGPIOPin(pinlist, bus, version, adc_max, gpio_base_address + i, 
                              pwm_base_address + (2*i), gpio_base_address + (2*i))
<<<<<<< HEAD
                      for i in range(4)]
            else:
                self._list = [GreenGiantGPIOPin(pinlist, bus, version, adc_max, gpio_base_address +i, 
                              None , gpio_base_address + (2*i))
                      for i in range(4)]
=======
                      for i in range(4)]
            else:
                self._list = [GreenGiantGPIOPin(pinlist, bus, version, adc_max, gpio_base_address +i, 
                              None , gpio_base_address + (2*i))
                      for i in range(4)]
>>>>>>> fcf5501c
        else:
            if pwm_base_address is not None:
                self._list = [GreenGiantGPIOPin(pinlist, bus, version, adc_max, None, 
                              pwm_base_address + (2*i), None )
                      for i in range(4)]
            else:
                raise IOError(f"No base addresses, what are we even doing here")
        self._version = version
        self.update_modes()  # Make sure the state of the GG matches the state
                             # which we have assumed (INPUT) when creating
                             # GreenGiantGPIOPin's

    def __getitem__(self, index):
        if self._version < 10:
            return self._list[_decrement_pin_index(index)]
        else:
            return self._list[index]

    def __setitem__(self, index, value):
        if self._version < 10:
            internal_index = _decrement_pin_index(index)
        else:
            internal_index = index
        self._list[internal_index].__setitem__(value)

    def update_modes(self):
        """All of the modes must be updated in order due to a bug in the GG
        This function provides a function aware of the state of all of the pins
        which can update them on the GG.
        """
        for pin in self._list:
            pin.update_mode()

    def off(self):
        for pin in self._list:
            pin.mode = INPUT
"""
class GreenGiantPWM():
    ""An object implementing a descriptor protocol to control the servos for Green Giant only
    PWM is combined into GPIO for the PiLow
    ""

    def __init__(self, bus, version):
        self._bus = bus
        self._version = version
    def __getitem__(self, index):
        if self._version < 10:
            index = _decrement_pin_index(index)

        command = _GG_PWM_START + (index * 2)
        # TODO - Use a function for this?
        high = self._bus.read_byte_data(_GG_I2C_ADDR, command)
        low = self._bus.read_byte_data(_GG_I2C_ADDR, command + 1)
        value = low + (high << 8)

        if self._version < 10:
            return (value - _GG_GG_PWM_CENTER) * 100 / _GG_GG_PWM_PERCENT_HALF_RANGE
        else:
            return (value - _GG_PiLow_PWM_CENTER) * 100 / _GG_PiLow_PWM_PERCENT_HALF_RANGE

    def __setitem__(self, index, percent):
        if self._version < 10:
            index = _decrement_pin_index(index)
        command = _GG_PWM_START + (index * 2)
        if self._version < 10:
            value = _GG_GG_PWM_CENTER + (percent / 100 * _GG_GG_PWM_PERCENT_HALF_RANGE)
            value = clamp(value, _GG_GG_PWM_MIN, _GG_GG_PWM_MAX)
        else:
            value = _GG_PiLow_PWM_CENTER + (percent / 100 * _GG_PiLow_PWM_PERCENT_HALF_RANGE)
            value = clamp(value, _GG_PiLow_PWM_MIN, _GG_PiLow_PWM_MAX)
        value = int(value)

        low = value & 0xFF
        high = value >> 8

        self._bus.write_byte_data(_GG_I2C_ADDR, command, high)
        self._bus.write_byte_data(_GG_I2C_ADDR, command + 1, low)

    def off(self):
        for i in range(4):
            if self._version < 10:
                self.__setitem__(i + 1, 0)
            else:
                self.__setitem__(i, 0)
"""
_SYSTEM_VOLTAGE = 12
_MAX_MOTOR_PWM_VALUE = 0xff

class GreenGiantMotors():
    def __init__(self, bus, max_motor_voltage):
        """The interface to the PiLow cover
        max_motor_voltage - The motors power will be scaled so that the max power
                            delivered equals the power that this voltage
        """
        self._bus=bus
        if not (0 <= max_motor_voltage <= _SYSTEM_VOLTAGE):
            raise ValueError("max_motor_voltage must satisfy 0 <= "
                             "max_motor_voltage <= 12 but instead is "
                             f"{max_motor_voltage}")

        # because we care about heating effects in the motors, we have to scale by
        # the square of the ratio
        self.power_scaling_factor = (
            max_motor_voltage / _SYSTEM_VOLTAGE) ** 2

        # should we set up the state of 12v power and enable here?
        self._bus.write_byte_data(_GG_I2C_ADDR, _GG_ENABLE_MOTORS, 0) # disable the motor controller

    def enable_motors(self, value):
        self._bus.write_byte_data(_GG_I2C_ADDR, _GG_ENABLE_MOTORS, value)


    def __getitem__(self, index):
        """Returns the current PWM value in RC units. Adds a sign to represent"""
        if index not in (0,1):
            raise IndexError(
                f"motor index must be in (0,1) but instead got {index}")
        hex_mag = self._bus.read_byte_data(_GG_I2C_ADDR, _GG_MOTOR_A_MAG + index)

        return hex_mag * (100.0 / 256.0) * self.power_scaling_factor

    def __setitem__(self, index, percent):
        """Clamps input value, converts from percentage to wiring pi format and
        sets a PWM format"""
        if index not in (0,1):
            raise IndexError(
                f"motor index must be in (0,1) but instead got {index}")

        direction = (percent < 0)
        self._bus.write_byte_data(_GG_I2C_ADDR, _GG_MOTOR_DIR_START + index, direction)

        # Scale such that 50% with a motor limit of 6V is really 3V
        scaled_value = clamp(abs(percent) * self.power_scaling_factor * (256 / 100), 0, 255)
        self._bus.write_byte_data(_GG_I2C_ADDR, _GG_MOTOR_MAG_START + index, int(scaled_value))

    def stop(self):
        """Turns motors off"""
        self._bus.write_byte_data(_GG_I2C_ADDR, _GG_ENABLE_MOTORS, 0)
        self._bus.write_byte_data(_GG_I2C_ADDR, _GG_MOTOR_MAG_START, 0)
        self._bus.write_byte_data(_GG_I2C_ADDR, _GG_MOTOR_MAG_START + 1, 0)
<<<<<<< HEAD


class UltrasonicSensor:
    def __init__(self, trig_pin, *echo_pins):
        self._trig_pin = trig_pin
        self._echo_pins = echo_pins

        self._trig_pin.mode = OUTPUT
        for pin in self._echo_pins:
            pin.mode = TIMER

    def wait_for_pin(self, pin, timeout=0.5):
        start_time = time.time()
        time.sleep(0.05) # just to be safe, ultrasonic sensor takes some time before echo goes high
        while pin.timer == 0 and (time.time() - start_time < timeout):
            time.sleep(0.05)
        return pin.timer

    def read_ultra(self, echo, timeout=0.5):
        if echo.mode != TIMER:
            raise Exception("Echo pin should be timer")
        raw_result = self.wait_for_pin(echo, timeout=timeout)

        if raw_result == -1:
            print("Timeout")
            return None
        elif raw_result == 0:
            print("No sensor detected")
            return None
        else:
            return raw_result * 343 / 2

    def read(self, timeout=0.5):
        """Reads ultrasonic sensor, flick trigger pin, then record output and return distance in meters"""
        if self._trig_pin.mode != OUTPUT:
            raise Exception("Trigger pin mode should be output")

        self._trig_pin.digital = True
        time.sleep(0.01)
        self._trig_pin.digital = False

        results = [self.read_ultra(p, timeout=timeout) for p in self._echo_pins]
        if len(results) > 1:
            return results
        else:
            return results[0]


=======
>>>>>>> fcf5501c
<|MERGE_RESOLUTION|>--- conflicted
+++ resolved
@@ -27,10 +27,7 @@
 INPUT_ANALOG = "INPUT_ANALOG"
 INPUT_PULLUP = "INPUT_PULLUP"
 PWM_SERVO = "PWM_SERVO"
-<<<<<<< HEAD
 TIMER = "TIMER"
-=======
->>>>>>> fcf5501c
 
 _GG_GPIO_MASKS = {
     OUTPUT: 0b000,
@@ -39,11 +36,7 @@
     INPUT_PULLUP: 0b011,
     PWM_SERVO: 0b100,
     # PWM_MARK_SPACE: 0b101,
-<<<<<<< HEAD
     TIMER: 0b110
-=======
-    # ULTRASONIC: 0xb110
->>>>>>> fcf5501c
 }
 
 
@@ -107,6 +100,34 @@
 # Pin 3:  4, 5
 # Pin 4:  6, 7
 _GG_ANALOG_START = 0
+# PWM 1: 0, 1
+# PWM 2: 2, 3
+# PWM 3: 4, 5
+# PWM 4: 6, 7
+
+_GG_GG_PWM_CENTER = 374
+_GG_GG_PWM_PERCENT_HALF_RANGE = 125
+_GG_GG_PWM_HALF_RANGE = 224
+_GG_GG_PWM_MIN = _GG_GG_PWM_CENTER - _GG_GG_PWM_HALF_RANGE
+_GG_GG_PWM_MAX = _GG_GG_PWM_CENTER + _GG_GG_PWM_HALF_RANGE
+
+# 1ms is 3000  # brain fade, check numbers, normal range = 1 to 2 ms (-100 ti 100) extended range is 0.8 to 2.2 (-140 to 140)?
+_GG_PiLow_PWM_CENTER = 4500
+_GG_PiLow_PWM_PERCENT_HALF_RANGE = 140
+_GG_PiLow_PWM_HALF_RANGE = 2100
+_GG_PiLow_PWM_MIN = _GG_PiLow_PWM_CENTER - _GG_PiLow_PWM_HALF_RANGE
+_GG_PiLow_PWM_MAX = _GG_PiLow_PWM_CENTER + _GG_PiLow_PWM_HALF_RANGE
+
+
+_GG_GPIO_GPIO_BASE = 9
+_GG_SERVO_GPIO_BASE = 56
+# Analog Read (external ports numbered from zero on PiLow)
+#         H  L
+# Pin 1:  0, 1
+# Pin 2:  2, 3
+# Pin 3:  4, 5
+# Pin 4:  6, 7
+_GG_ANALOG_START = 0
 
 # Control (Mode Set - external ports numbered from zero on PiLow)
 # Pin 1: 8
@@ -114,6 +135,12 @@
 # Pin 3: 10
 # Pin 4: 11
 _GG_CONTROL_START = 8
+# Control (Mode Set - external ports numbered from zero on PiLow)
+# Pin 1: 8
+# Pin 2: 9
+# Pin 3: 10
+# Pin 4: 11
+_GG_CONTROL_START = 8
 
 # Digital Read/Write (external ports numbered from zero on PiLow)
 # Pin 1: 12
@@ -121,17 +148,29 @@
 # Pin 3: 14
 # Pin 4: 15
 _GG_DIGITAL_START = 12
-
+# Digital Read/Write (external ports numbered from zero on PiLow)
+# Pin 1: 12
+# Pin 2: 13
+# Pin 3: 14
+# Pin 4: 15
+_GG_DIGITAL_START = 12
+
+# User LED
 # User LED
 # 25
 _GG_USER_LED = 25
-
+_GG_USER_LED = 25
+
+# Watchdog, this will be the watchdog that needs pinging to tell the brain that Python is still running
+# Currently this cannot be used due to the design of the code
 # Watchdog, this will be the watchdog that needs pinging to tell the brain that Python is still running
 # Currently this cannot be used due to the design of the code
 # 26
 
 # Enable motors , on the GG this also switches on the external 12v power
+# Enable motors , on the GG this also switches on the external 12v power
 # 27
+_GG_ENABLE_MOTORS = 27
 _GG_ENABLE_MOTORS = 27
 
 # Battery_V
@@ -146,9 +185,16 @@
 
 
 # Fixed Voltage Reference @ 4.096 - Cannot read this on the PiLow, maybe its pointless anyway
+_GG_FVR_VOLTS = 4.096
+_GG_BATTERY_MAX_READING = 3 * _GG_FVR_VOLTS
+_GG_BATTERY_ADC_MAX = 65472
+
+
+# Fixed Voltage Reference @ 4.096 - Cannot read this on the PiLow, maybe its pointless anyway
 _GG_FVR_H = 30
 _GG_FVR_L = 31
 
+# Version number (3 is GreenGiant, >=10 is PiLow)
 # Version number (3 is GreenGiant, >=10 is PiLow)
 _GG_VERSION = 32
 
@@ -172,7 +218,28 @@
 
 
 def read_high_low_data(bus, address):
+""" Additional features of the PiLow """
+# Enables for the various power domains
+_GG_ENABLE_12V_ACC = 33
+_GG_ENABLE_5V_ACC = 34
+_GG_ENABLE_MOTOR_PWR = 35
+
+# Motor drive strength (0-255)
+_GG_MOTOR_MAG_START = 36
+
+# Motor Direction
+_GG_MOTOR_DIR_START = 38
+
+# Error detection, errors also trigger Error LED, in some cases error flags can be cleared with a write
+# to these registers, Should we?
+_GG_MOTOR_ERROR_STATE = 40
+_GG_SYSTEM_ERROR_STATE = 41
+
+
+def read_high_low_data(bus, address):
     """Fetches and combines data stored across two bytes"""
+    high_value = bus.read_byte_data(_GG_I2C_ADDR, address)
+    low_value = bus.read_byte_data(_GG_I2C_ADDR, address + 1)
     high_value = bus.read_byte_data(_GG_I2C_ADDR, address)
     low_value = bus.read_byte_data(_GG_I2C_ADDR, address + 1)
     return low_value + (high_value << 8)
@@ -182,6 +249,11 @@
     bus.write_byte_data(_GG_I2C_ADDR, address, value >> 8)
     bus.write_byte_data(_GG_I2C_ADDR, address + 1, value & 0xff)
 
+def write_high_low_data(bus, address, data):
+    value = int(data)
+    bus.write_byte_data(_GG_I2C_ADDR, address, value >> 8)
+    bus.write_byte_data(_GG_I2C_ADDR, address + 1, value & 0xff)
+
 
 class GreenGiantInternal():
     """Intertions for use with the user
@@ -190,23 +262,14 @@
     def __init__(self, bus):
         self._bus = bus
         self._version = self.get_version()
-<<<<<<< HEAD
         print ("Version: ", self._version)
         self.enabled_12v = False
         self.set_motor_power(self.enabled_12v)
-=======
-        self.enabled_motors = False
-        self.set_motor_power(self.enabled_motors)
->>>>>>> fcf5501c
 
     def enable_motors(self,new_state):
         if self._version < 10:
             self._bus.write_byte_data(_GG_I2C_ADDR, _GG_ENABLE_MOTORS, int(new_state))
-<<<<<<< HEAD
             self.enabled_12v = new_state
-=======
-            self.enabled_motors = new_state
->>>>>>> fcf5501c
             # Up to and including GreenGiant v3 there is no way of reading the state of 
             # the 12v rail. This is more than a software change because to be useful
             # we would have to monitor the output of the high side switch
@@ -219,11 +282,7 @@
         For GG the 12v accessory power is also switched this way"""
         if self._version < 10:
             self._bus.write_byte_data(_GG_I2C_ADDR, _GG_ENABLE_MOTORS, int(new_state))
-<<<<<<< HEAD
             self.enabled_12v = new_state
-=======
-            self.enabled_motors = new_state
->>>>>>> fcf5501c
             # Up to and including GreenGiant v3 there is no way of reading the state of 
             # the 12v rail. This is more than a software change because to be useful
             # we would have to monitor the output of the high side switch
@@ -234,16 +293,11 @@
        if self._version < 10:
             # for GG, this is the same as the motor power above
             self._bus.write_byte_data(_GG_I2C_ADDR, _GG_ENABLE_MOTORS, int(new_state))
-<<<<<<< HEAD
             self.enabled_12v = new_state
-=======
-            self.enabled_motors = new_state
->>>>>>> fcf5501c
             # Up to and including GreenGiant v3 there is no way of reading the state of 
             # the 12v rail. This is more than a software change because to be useful
             # we would have to monitor the output of the high side switch
        else:
-<<<<<<< HEAD
             self._bus.write_byte_data(_GG_I2C_ADDR, _GG_ENABLE_12V_ACC, int(new_state))
 
     def set_5v_acc_power(self, new_state):
@@ -252,34 +306,6 @@
             # this is likely only ever used internally
             self._bus.write_byte_data(_GG_I2C_ADDR, _GG_ENABLE_5V_ACC, int(new_state))
 
-=======
-            self.enabled_motors = new_state # Bug in PiLow firmware v11 and below
-            self._bus.write_byte_data(_GG_I2C_ADDR, _GG_ENABLE_12V_ACC, int(new_state))
-    
-    def get_12v_acc_power(self):
-        if self._version <= 12:
-            # for GG, this is the same as the motor power above
-            return self.enabled_motors
-            # Up to and including GreenGiant v3 there is no way of reading the state of 
-            # the 12v rail. This is more than a software change because to be useful
-            # we would have to monitor the output of the high side switch
-        else:
-            return self._bus.read_byte_data(_GG_I2C_ADDR, _GG_ENABLE_12V_ACC)
-
-    def set_5v_acc_power(self, new_state):
-        if self._version >= 10:
-            self._bus.write_byte_data(_GG_I2C_ADDR, _GG_ENABLE_5V_ACC, int(new_state))
-        else:
-            # for GG versions 5v power is always enabled
-            raise IOError(f"Attempted to set 5v power to {new_state} on an unsupported BrainBox.")
-
-    def get_5v_acc_power(self):
-        if self._version >= 10:
-            return bool(self._bus.read_byte_data(_GG_I2C_ADDR, _GG_ENABLE_5V_ACC))
-        else:
-            # for GG versions 5v power is always enabled
-            raise IOError(f"Attempted to get 5v power on an unsupported BrainBox.")
->>>>>>> fcf5501c
 
 
     def set_user_led(self, on):
@@ -290,20 +316,20 @@
 
     def get_battery_voltage(self):
         # both GG and PiLow use a 1/3 divider and a 4.096v reference giving a max readable voltage of ~12.3v
-<<<<<<< HEAD
         return  read_high_low_data(self._bus, _GG_BATTERY_V_H) * _GG_BATTERY_MAX_READING / _GG_BATTERY_ADC_MAX
-=======
-        return read_high_low_data(self._bus, _GG_BATTERY_V_H) * _GG_BATTERY_MAX_READING / _GG_BATTERY_ADC_MAX
->>>>>>> fcf5501c
 
     def get_fvr_reading(self):
+        """Return the fixed voltage reading. The number read here is sampling the 4.096v reference using the VCC rail (GG only)
+        This magic number back calculates what the voltage is on the VCC rail for more accurate voltage readings.
         """Return the fixed voltage reading. The number read here is sampling the 4.096v reference using the VCC rail (GG only)
         This magic number back calculates what the voltage is on the VCC rail for more accurate voltage readings.
         """
         return _GG_FVR_VOLTS * _GG_BATTERY_ADC_MAX / read_high_low_data(self._bus, _GG_FVR_H)
+        return _GG_FVR_VOLTS * _GG_BATTERY_ADC_MAX / read_high_low_data(self._bus, _GG_FVR_H)
 
 
 class GreenGiantGPIOPin():
+    def __init__(self, pin_list, bus, version, adc_max, gpio_base_address, pwm_base_address, analog_base_address):
     def __init__(self, pin_list, bus, version, adc_max, gpio_base_address, pwm_base_address, analog_base_address):
         self._pin_list = pin_list
         self._bus = bus
@@ -312,13 +338,14 @@
             self._mode = PWM_SERVO
         else:
             self._mode = INPUT
+        if gpio_base_address is None:
+            # no way to configure the pin type, it must be hard coded as a PWM_SERVO
+            self._mode = PWM_SERVO
+        else:
+            self._mode = INPUT
         self._adc_max = adc_max
         self._digital_read_modes = (INPUT, INPUT_PULLUP, OUTPUT) ## why not hard coded?
-<<<<<<< HEAD
         self._analog_read_modes = (INPUT_ANALOG)
-=======
-        self._analog_read_modes = (INPUT_ANALOG, PWM_SERVO)
->>>>>>> fcf5501c
         self._version = version
         self._gpio_base = gpio_base_address
         self._pwm_base = pwm_base_address
@@ -333,12 +360,9 @@
     def mode(self, mode):
         if self._gpio_base is not None:
             self._mode = mode
-<<<<<<< HEAD
             if mode is TIMER and self._version < 13:
                 raise Exception("Timer not implemented firmware version.")
 
-=======
->>>>>>> fcf5501c
             if self._pin_list is not None:
                 """Update the mode of all of the pins.
                 Due to a bug in the GG software all of the pins modes need to be updated
@@ -356,10 +380,7 @@
                 self.pwm(0);
             elif mode is not PWM_SERVO:
                 raise IOError(f"Attempt to set PWM only pin as {self._mode}")
-<<<<<<< HEAD
-
-=======
->>>>>>> fcf5501c
+
 
     def update_mode(self):
         """Writes a mode update (for this pin only) to the I2C bus"""
@@ -367,13 +388,15 @@
             mask = _GG_GPIO_MASKS[self._mode]
             self._bus.write_byte_data(_GG_I2C_ADDR, _GG_CONTROL_START + self._gpio_base, mask)
 
-    def update_mode(self):
-        """Writes a mode update (for this pin only) to the I2C bus"""
-        if self._gpio_base is not None:
-            mask = _GG_GPIO_MASKS[self._mode]
-            self._bus.write_byte_data(_GG_I2C_ADDR, _GG_CONTROL_START + self._gpio_base, mask)
     @property
     def digital(self):
+        if self._gpio_base is not None:
+            if self._mode not in self._digital_read_modes:
+                raise IOError(f"Digital read attempted on pin configured as {self._mode} "
+                              f"but this requires mode set to one of {self._digital_read_modes}")
+            return bool(self._bus.read_byte_data(_GG_I2C_ADDR, _GG_DIGITAL_START + self._gpio_base))
+        else:
+            raise IOError(f"Attempt to read PWM only pin")
         if self._gpio_base is not None:
             if self._mode not in self._digital_read_modes:
                 raise IOError(f"Digital read attempted on pin configured as {self._mode} "
@@ -393,10 +416,23 @@
             #print(f"Value set to {bool(value)} on address {_GG_DIGITAL_START + self._gpio_base}")
         else:
             raise IOError(f"Attempt to write to a PWM only pin")
+        if self._gpio_base is not None:
+            if self._mode is not OUTPUT:
+                raise IOError(f"Digital write attempted on pin configured as {self._mode} "
+                              f"but this requires mode set to {OUTPUT} ")
+            self._bus.write_byte_data(_GG_I2C_ADDR, _GG_DIGITAL_START + self._gpio_base, int(value))
+            self._set_to = bool(value)
+            #print(f"Value set to {bool(value)} on address {_GG_DIGITAL_START + self._gpio_base}")
+        else:
+            raise IOError(f"Attempt to write to a PWM only pin")
 
     @property
     def analog(self):
         """Reads an analog value from the ADC and converts it to a voltage"""
+        if self._gpio_base is not None:
+            if self._mode not in self._analog_read_modes:
+                raise IOError(f"Analog read attempted on pin configured as {self._mode} "
+                              f"but this requires mode set to {self._analog_read_modes} ")
         if self._gpio_base is not None:
             if self._mode not in self._analog_read_modes:
                 raise IOError(f"Analog read attempted on pin configured as {self._mode} "
@@ -410,7 +446,6 @@
             raise IOError(f"Attempt to read PWM only pin")
 
     @property
-<<<<<<< HEAD
     def timer(self):
         """Reads the length of the last pulse from the Pilow and converts this into seconds
         In the event of a timeout we return -1 to show that the time isn't recorded successfully."""
@@ -428,8 +463,6 @@
             raise IOError(f"Attempt to read PWM only pin")
 
     @property
-=======
->>>>>>> fcf5501c
     def pwm(self):
         if self._version <= 3:
             # create an illusion for the GreenGiant, we cant read the state of an output
@@ -437,19 +470,11 @@
         else:
             if self._mode is not PWM_SERVO:
                 raise IOError(f"Attempt to read PWM property from pin configured as {self._mode}")
-<<<<<<< HEAD
             raw = read_high_low_data(self._bus, self._pwm_base)
             if self._version < 10:
                return ((raw - _GG_GG_PWM_CENTER) / _GG_GG_PWM_PERCENT_HALF_RANGE) * 100
             else:
                return ((raw - _GG_PiLow_PWM_CENTER) / _GG_PiLow_PWM_HALF_RANGE) * _GG_PiLow_PWM_PERCENT_HALF_RANGE
-=======
-            raw = read_high_low_data(self._bus, self._analog_base)
-            if self._version < 10:
-               return ((raw - _GG_GG_PWM_CENTER) / _GG_GG_PWM_PERCENT_HALF_RANGE) * 100
-            else:
-               return ((raw - _GG_PiLow_PWM_CENTER) / _GG_PiLow_PWM_PERCENT_HALF_RANGE) * 100
->>>>>>> fcf5501c
     @pwm.setter
     def pwm(self, percent):
         if self._pwm_base is not None:
@@ -490,19 +515,19 @@
     def __getitem__(self):
         if self._mode is PWM_SERVO:
             return self.pwm
-<<<<<<< HEAD
         elif self._mode is TIMER:
             return self.timer
-=======
->>>>>>> fcf5501c
         elif self._mode in self._digital_read_modes:
             return self.digital
         elif self._mode in self._analog_read_modes:
             return self.analog
+        elif self._mode in self._analog_read_modes:
+            return self.analog
 
 
 
 class GreenGiantGPIOPinList():
+    """A list of pins indexed from 1 (GG) or 0 (later) """
     """A list of pins indexed from 1 (GG) or 0 (later) """
 
     def __init__(self, bus, version, adc_max, gpio_base_address, pwm_base_address):
@@ -516,24 +541,39 @@
             if pwm_base_address is not None:
                 self._list = [GreenGiantGPIOPin(pinlist, bus, version, adc_max, gpio_base_address + i, 
                               pwm_base_address + (2*i), gpio_base_address + (2*i))
-<<<<<<< HEAD
                       for i in range(4)]
             else:
                 self._list = [GreenGiantGPIOPin(pinlist, bus, version, adc_max, gpio_base_address +i, 
                               None , gpio_base_address + (2*i))
                       for i in range(4)]
-=======
+        else:
+            if pwm_base_address is not None:
+                self._list = [GreenGiantGPIOPin(pinlist, bus, version, adc_max, None, 
+                              pwm_base_address + (2*i), None )
+    def __init__(self, bus, version, adc_max, gpio_base_address, pwm_base_address):
+        if version <= 3:
+            # we need to update the pins in order to work around a GreenGiant bug
+            pinlist = self
+        else:
+            pinlist = None
+
+        if gpio_base_address is not None:
+            if pwm_base_address is not None:
+                self._list = [GreenGiantGPIOPin(pinlist, bus, version, adc_max, gpio_base_address + i, 
+                              pwm_base_address + (2*i), gpio_base_address + (2*i))
                       for i in range(4)]
             else:
                 self._list = [GreenGiantGPIOPin(pinlist, bus, version, adc_max, gpio_base_address +i, 
                               None , gpio_base_address + (2*i))
                       for i in range(4)]
->>>>>>> fcf5501c
         else:
             if pwm_base_address is not None:
                 self._list = [GreenGiantGPIOPin(pinlist, bus, version, adc_max, None, 
                               pwm_base_address + (2*i), None )
                       for i in range(4)]
+            else:
+                raise IOError(f"No base addresses, what are we even doing here")
+        self._version = version
             else:
                 raise IOError(f"No base addresses, what are we even doing here")
         self._version = version
@@ -546,8 +586,17 @@
             return self._list[_decrement_pin_index(index)]
         else:
             return self._list[index]
+        if self._version < 10:
+            return self._list[_decrement_pin_index(index)]
+        else:
+            return self._list[index]
 
     def __setitem__(self, index, value):
+        if self._version < 10:
+            internal_index = _decrement_pin_index(index)
+        else:
+            internal_index = index
+        self._list[internal_index].__setitem__(value)
         if self._version < 10:
             internal_index = _decrement_pin_index(index)
         else:
@@ -562,6 +611,10 @@
         for pin in self._list:
             pin.update_mode()
 
+    def off(self):
+        for pin in self._list:
+            pin.mode = INPUT
+"""
     def off(self):
         for pin in self._list:
             pin.mode = INPUT
@@ -570,15 +623,23 @@
     ""An object implementing a descriptor protocol to control the servos for Green Giant only
     PWM is combined into GPIO for the PiLow
     ""
-
+    ""An object implementing a descriptor protocol to control the servos for Green Giant only
+    PWM is combined into GPIO for the PiLow
+    ""
+
+    def __init__(self, bus, version):
     def __init__(self, bus, version):
         self._bus = bus
         self._version = version
+        self._version = version
     def __getitem__(self, index):
         if self._version < 10:
             index = _decrement_pin_index(index)
+        if self._version < 10:
+            index = _decrement_pin_index(index)
 
         command = _GG_PWM_START + (index * 2)
+        # TODO - Use a function for this?
         # TODO - Use a function for this?
         high = self._bus.read_byte_data(_GG_I2C_ADDR, command)
         low = self._bus.read_byte_data(_GG_I2C_ADDR, command + 1)
@@ -588,11 +649,23 @@
             return (value - _GG_GG_PWM_CENTER) * 100 / _GG_GG_PWM_PERCENT_HALF_RANGE
         else:
             return (value - _GG_PiLow_PWM_CENTER) * 100 / _GG_PiLow_PWM_PERCENT_HALF_RANGE
+        if self._version < 10:
+            return (value - _GG_GG_PWM_CENTER) * 100 / _GG_GG_PWM_PERCENT_HALF_RANGE
+        else:
+            return (value - _GG_PiLow_PWM_CENTER) * 100 / _GG_PiLow_PWM_PERCENT_HALF_RANGE
 
     def __setitem__(self, index, percent):
+        if self._version < 10:
+            index = _decrement_pin_index(index)
         if self._version < 10:
             index = _decrement_pin_index(index)
         command = _GG_PWM_START + (index * 2)
+        if self._version < 10:
+            value = _GG_GG_PWM_CENTER + (percent / 100 * _GG_GG_PWM_PERCENT_HALF_RANGE)
+            value = clamp(value, _GG_GG_PWM_MIN, _GG_GG_PWM_MAX)
+        else:
+            value = _GG_PiLow_PWM_CENTER + (percent / 100 * _GG_PiLow_PWM_PERCENT_HALF_RANGE)
+            value = clamp(value, _GG_PiLow_PWM_MIN, _GG_PiLow_PWM_MAX)
         if self._version < 10:
             value = _GG_GG_PWM_CENTER + (percent / 100 * _GG_GG_PWM_PERCENT_HALF_RANGE)
             value = clamp(value, _GG_GG_PWM_MIN, _GG_GG_PWM_MAX)
@@ -669,7 +742,6 @@
         self._bus.write_byte_data(_GG_I2C_ADDR, _GG_ENABLE_MOTORS, 0)
         self._bus.write_byte_data(_GG_I2C_ADDR, _GG_MOTOR_MAG_START, 0)
         self._bus.write_byte_data(_GG_I2C_ADDR, _GG_MOTOR_MAG_START + 1, 0)
-<<<<<<< HEAD
 
 
 class UltrasonicSensor:
@@ -718,5 +790,3 @@
             return results[0]
 
 
-=======
->>>>>>> fcf5501c
