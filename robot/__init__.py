--- conflicted
+++ resolved
@@ -23,11 +23,7 @@
 import robot.log
 
 from robot.wrapper import Robot, NoCameraPresent
-<<<<<<< HEAD
 from robot.greengiant import OUTPUT, INPUT, INPUT_ANALOG, INPUT_PULLUP, PWM_SERVO, TIMER, UltrasonicSensor
-=======
-from robot.greengiant import OUTPUT, INPUT, INPUT_ANALOG, INPUT_PULLUP, PWM_SERVO
->>>>>>> fcf5501c
 from robot.vision import RoboConUSBCamera
 from robot.game_config import (
     MARKER,
@@ -53,11 +49,8 @@
     "INPUT_ANALOG",
     "INPUT_PULLUP",
     "PWM_SERVO",
-<<<<<<< HEAD
     "TIMER",
     "UltrasonicSensor",
-=======
->>>>>>> fcf5501c
     "MARKER",
     "BASE_MARKER",
     "ARENA_MARKER",
