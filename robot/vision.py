--- conflicted
+++ resolved
@@ -23,7 +23,6 @@
 IMAGE_TO_SHEPHERD_PATH = "/robot/shepherd/shepherd/static/image.jpg"
 
 
-
 class MarkerInfo(NamedTuple):
     """Marker Info which is independent of a robot"""
     code: int
@@ -50,12 +49,8 @@
 
     def __str__(self):
         """A reduced set of the attributes and description text"""
-        return (f"{self.type} Marker {self.code}: {self.dist:.3} @"
-<<<<<<< HEAD
-                f"{self.bearing} degrees\n"
-=======
-                f"{self.bearing.y} degrees\n"
->>>>>>> e53e368f
+        return (f"{self.type} Marker {self.code}: {self.dist:.3}m @"
+                f"{self.bearing.y:.3} degrees\n"
                 "{\n"
                 f"  type = {self.type}\n"
                 f"  code = {self.code}\n"
@@ -76,7 +71,7 @@
     def __str__(self):
         """Uses `str` instead of `repr` on list items
         The return from R.see should be humman readable"""
-        return "\n".join([str(m) for m in self])
+        return "[" + "\n".join([str(m) for m in self]) + "]"
 
 
 class Capture(NamedTuple):
@@ -144,19 +139,12 @@
         for n in range(properties[MARKER_COUNT]):
             code = properties[MARKER_OFFSET] + n
             m = MarkerInfo(code=code,
-<<<<<<< HEAD
-                           type=type,
-                           size=properties[MARKER_SIZE],
-                           bounding_box_colour=properties[MARKER_COLOUR])
-            result[code] = m
-
-=======
-                           type_=type_,
+                           type=type_,
                            size=properties[MARKER_SIZE],
                            bounding_box_colour=properties[MARKER_COLOUR])
             result[code] = m
     return result
->>>>>>> e53e368f
+
 
 MARKER_LUT = create_marker_lut()
 
