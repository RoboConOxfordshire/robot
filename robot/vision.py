"""
A vision module for detecting April tags using the robocon kit
"""
import abc  # Abstract-base-class
import functools
import cv2
import os
import threading
import picamera
import picamera.array
# required see <https://picamera.readthedocs.io/en/latest/api_array.html>
import logging
import robot.apriltags3 as AT
from datetime import datetime
from collections import namedtuple
import queue

# TODO compute cx, cy for the luts
# Camera details [fx, fy, cx, cy]
camera_params = [336.7755634193813, 336.02729840829176,
                 333.3575643300718, 212.77376312080065]

PI_CAMERA_FOCAL_LENGTHS = {  # fx, fy tuples
    (1920, 1440): (1393, 1395),
    (1920, 1088): (2431, 2431),
    (1296, 976): (955, 955),
    (1296, 736): (962, 962),
    (640, 480): (463, 463),
}

LOGITECH_C270_FOCAL_LENGTHS = {  # fx, fy tuples
    (1920, 1440): (1393, 1395),
    (1920, 1088): (2431, 2431),
    (1296, 976): (955, 955),
    (1296, 736): (962, 962),
    (640, 480): (463, 463),
}


# Colours are in the format BGR
PURPLE = (255, 0, 215)  # Purple
ORANGE = (0, 128, 255)  # Orange
YELLOW = (0, 255, 255)  # Yellow
GREEN = (0, 255, 0)  # Green
RED = (0, 0, 255)  # Red
BLUE = (255, 0, 0)  # Blue
WHITE = (255, 255, 255)  # White

"""
NOTE Key constants:
    MARKER_: Marker Data Types
    MARKER_TYPE_: Marker Types
    MODE_: Round Mode Types
"""
MARKER_TYPE, MARKER_OFFSET, MARKER_COUNT, MARKER_SIZE, MARKER_COLOUR = 'type', 'offset', 'count', 'size', 'colour' 
MARKER_TYPE_ARENA, MARKER_TYPE_TOKEN, MARKER_TYPE_BUCKET_SIDE, MARKER_TYPE_BUCKET_END = 'arena', 'token', 'bucket-side', 'bucket-end'
MODE_DEV, MODE_COMP = 'dev', 'comp'

"""
NOTE Data about each marker
    MARKER_TYPE: Name of marker type
    MARKER_OFFSET: Offset
    MARKER_COUNT: Number of markers of type that exist
    MARKER_SIZE: Real life size of marker
        # The numbers here (e.g. `0.25`) are in metres -- the 10/12 is a scaling factor
        # so that libkoki gets the size of the 10x10 black/white portion (not including
        # the white border), but so that humans can measure sizes including the border.
    MARKER_COLOUR: Bounding box colour
"""
marker_data = {
    MARKER_TYPE_ARENA: {
        MARKER_TYPE: MARKER_TYPE_ARENA,
        MARKER_OFFSET: 0,
        MARKER_COUNT: {
            MODE_DEV: 24,
            MODE_COMP: 4
        },
        MARKER_SIZE: 0.25 * (10.0 / 12),
        MARKER_COLOUR: RED
    },
    MARKER_TYPE_TOKEN: {
        MARKER_TYPE: MARKER_TYPE_TOKEN,
        MARKER_OFFSET: 32,
        MARKER_COUNT: {
            MODE_DEV: 40,
            MODE_COMP: 0
        },
        MARKER_SIZE: 0.1 * (10.0 / 12),
        MARKER_COLOUR: YELLOW
    },
    MARKER_TYPE_BUCKET_SIDE: {
        MARKER_TYPE: MARKER_TYPE_BUCKET_SIDE,
        MARKER_OFFSET: 72,
        MARKER_COUNT: {
            MODE_DEV: 4,
            MODE_COMP: 0
        },
        MARKER_SIZE: 0.1 * (10.0 / 12),
        MARKER_COLOUR: ORANGE
    },
    MARKER_TYPE_BUCKET_END: {
        MARKER_TYPE: MARKER_TYPE_BUCKET_END,
        MARKER_OFFSET: 76,
        MARKER_COUNT: {
            MODE_DEV: 4,
            MODE_COMP: 2
        },
        MARKER_SIZE: 0.1 * (10.0 / 12),
        MARKER_COLOUR: GREEN
    }
}


def create_marker_lut(mode):
    """Create a look up table based on the the arena mode"""
    lut = {}
    for _, marker in marker_data.items():
        for n in range(0, marker[MARKER_COUNT][mode]):
            code = marker[MARKER_OFFSET] + n
            m = MarkerInfo(code=code,
                           marker_type=marker[MARKER_TYPE],
                           offset=n,
                           size=marker[MARKER_SIZE],
                           bounding_box_colour=marker[MARKER_COLOUR])
            lut[code] = m

    return lut

marker_luts = {
    MODE_DEV: create_marker_lut(MODE_DEV),
    MODE_COMP: create_marker_lut(MODE_COMP)
}


MARKER_ARENA, MARKER_TOKEN = "arena", "token"

marker_sizes = {
    MARKER_ARENA: 0.25,
    MARKER_TOKEN: 0.1,
}

MarkerInfo = namedtuple("MarkerInfo", "code marker_type token_type offset size")
ImageCoord = namedtuple("ImageCoord", "x y")

# Image post processing constants
BOUNDING_BOX_THICKNESS = 2
DEFAULT_BOUNDING_BOX_COLOUR = WHITE
# Define a tuple for passing captured frames around, colour frames for speed
# are stored in whatever encoding RGB, BGR, YUV which they were captured in
# it is upto the postprocessor to deal with this.
Capture = namedtuple("Capture", "grey_frame colour_frame colour_type time")


class Marker:
    """A class to automatically pull the dis and rot_y out of the detection"""

    def __init__(self, info, detection):
        # Aliases
        self.info = info
        self.detection = detection
        self.dist = detection.dist
        self.rot_y = detection.rot_y


class Camera(abc.ABC):
    """An abstract class which defines the methods the cameras must support"""

    @abc.abstractmethod
    def set_res(self, res):
        """This method sets the resolution of the camera it should raise an
           error if the camera failed to set the requested resolution"""

    @abc.abstractmethod
    def capture(self):
        """This method should return a Capture named tuple
        """


class RoboConPiCamera(Camera):
    """A wrapper for the PiCamera class providing the methods which are used by
    the robocon classes"""

    def __init__(self, start_res=(1296, 736)):
        self._camera = picamera.PiCamera(resolution=start_res)

    def set_res(self, res):
        if res == self._camera.resolution:
            # Resolution already the requested one
            return

        try:
            self._camera.resolution = res
        except Exception as e:
            raise ValueError(
                "Setting camera resolution failed with {}".format(type(e)))

        actual = self._camera.resolution
        if res != actual:
            raise ValueError(
                "Unsupported image resolution {} (got: {})".format(res, actual))

    def capture(self):
        # TODO Make this return the YUV capture
        with picamera.array.PiRGBArray(self._camera) as stream:
            self._camera.capture(stream, format="bgr", use_video_port=True)
            capture_time = datetime.now()
            colour_frame = stream.array
            grey_frame = cv2.cvtColor(stream.array, cv2.COLOR_BGR2GRAY)

        result = Capture(grey_frame=grey_frame,
                         colour_frame=colour_frame,
                         colour_type="RGB",
                         time=capture_time)
        return result


class RoboConUSBCamera(Camera):
    """A wrapper class for the open CV methods for generic cameras"""

    def __init__(self, start_res=(1296, 736), lut=LOGITECH_C270_FOCAL_LENGTHS):
        self._camera = cv2.VideoCapture(0)
        self.res = start_res

    def set_res(self, new_res):
        if self.res != new_res:
            self._camera.set(cv2.CV_CAP_PROP_FRAME_WIDTH, new_res[0])
            self._camera.set(cv2.CV_CAP_PROP_FRAME_WIDTH, new_res[1])

        self.res = new_res

    def capture(self):
        """Capture from a USB camera. Not all usb cameras support native YUV
        capturing so to ensure that we have the best USB camera compatibility
        we take the performance hit and capture in RGB and covert to grey."""
        # TODO I'm sure openCV has some faster capture methods from video
        # streams like libkoki used to do.

        cam_running, colour_frame = self._camera.read()
        capture_time = datetime.now()

        if not cam_running:
            raise IOError("Capture from USB camera failed")

        grey_frame = cv2.cvtColor(colour_frame, cv2.COLOR_BGR2GRAY)

        result = Capture(grey_frame=grey_frame,
                         colour_frame=colour_frame,
                         colour_type="RGB",
                         time=capture_time)
        return result


class PostProcessor(threading.Thread):
    """Once AprilTags returns its marker properties then there convince outputs
    todo e.g. send the image over to sheep. To make R.see() as quick as possible
    we do this asynchronously in another process to avoid the GIL.

    Note: because AprilTags can use all 4 cores that the pi has this still isn't
    free if we are processing frames back to backs.
    """

    def __init__(self,
                 owner,
                 bounding_box_enable=True,
                 bounding_box_thickness=2):

        super(PostProcessor, self).__init__()

        self._owner = owner
        self._bounding_box_enable = bounding_box_enable
        self._bounding_box_thickness = bounding_box_thickness

        # TODO allow these to be controlled by the user
        self._usb_stick = False
        self._send_to_sheep = False
        self._save = True

        self._stop_event = threading.Event()
        self._stop_event.clear()

        # Spwan the new thread
        self.start()

    def stop(self):
        self._stop_event.set()
        self.join()

    def stopped(self):
        return self._stop_event.is_set()

    def draw_bounding_box(self, frame, markers):
        """Takes a frame and a list of markers drawing bounding boxes
        """
        for m in markers:
            try:
                bounding_box_colour = m.info.bounding_box_colour
            except AttributeError:
                bounding_box_colour = DEFAULT_BOUNDING_BOX_COLOUR

            # Shift and wrap the list by 1
            rotated_vetecies = m.vertecies.roll(1)

            for current_v, next_v in zip(m.vertecies, rotated_vetecies):
                cv2.rectangle(frame,
                              current_v,
                              next_v,
                              bounding_box_colour,
                              self._bounding_box_thickness)

        return frame

    def run(self):
        """This method runs in a separate process, and awaits for there to be
        data in the queue, we need to wait for there to be frames to prcess. It
        times out once a second so that we can check weather we should have
        stopped processing.
        #TODO do we need pass colour infomation?
        """
        while not self._stop_event.is_set():
            try:
                frame, _, markers = self._owner.frames_to_postprocess.get(
                    timeout=1)
            except queue.Empty:
                pass
            else:
                if self._bounding_box_enable:
                    frame = self.draw_bounding_box(frame, markers)
                if self._save:
                    cv2.imwrite("/tmp/colimage.jpg", frame)
                if self._usb_stick:
                    pass
                if self._send_to_sheep:
                    pass


class Vision(object):
    """Class for setting camera hardware, capturing, assigning attributes
        calling the post processor"""

    def __init__(self,
                 mode,
                 arena,
                 zone,
                 at_path="/home/pi/apriltag",
                 max_queue_size=4,
                 use_usb_cam=False):

        self.mode = mode
        self.arena = arena
        self.zone = zone

        self.marker_size_lut = marker_luts[self.mode][self.arena][self.zone]

        at_lib_path = [
            "{}/lib".format(at_path),
            "{}/lib64".format(at_path)
        ]

        self.at_detector = AT.Detector(searchpath=at_lib_path,
                                       families="tag36h11",
                                       nthreads=4,
                                       quad_decimate=1.0,
                                       quad_sigma=0.0,
                                       refine_edges=1,
                                       decode_sharpening=0.25,
                                       debug=0)

        if use_usb_cam:
            self.camera = RoboConUSBCamera()
        else:
            self.camera = RoboConPiCamera()

        self._using_usb_cam = use_usb_cam

        self.frames_to_postprocess = queue.Queue(max_queue_size)
        self.post_processor = PostProcessor(self)


    def __del__(self):
        self.post_processor.stop()

    def _generate_marker_properties(self, tags):
        """A function to return the marker objects properties in polar form"""
        markers = []
        for tag in tags:
<<<<<<< HEAD
            if tag.id not in self.marker_size_lut:
=======
            print(tag)
            if tag.tag_id not in marker_size_lut[self.mode][self.arena][self.zone]:
>>>>>>> f73d67c5
                logging.warn(
                    "Detected tag with id {} but not found in lut".format(tag.id))
                continue

            info = self.marker_size_lut[int(tag.id)]
            markers.append(Marker(info, tag))

        return markers

    def see(self, res, save):
        """Returns the markers the robot can see:
            - Gets a frame
            - Finds the markers
            - Appends robocon specific properties, e.g. token or arena
            - Sends off for post processing
        """
        capture = self.camera.capture()

        detections = self.at_detector.detect(capture.grey_frame,
                                             estimate_tag_pose=True,
                                             camera_params=camera_params,
                                             tag_size_lut=self.marker_size_lut)

        markers = self._generate_marker_properties(detections)

        self.frames_to_postprocess.put((capture.colour_frame,
                                       capture.colour_type,
                                       markers))

        return markers<|MERGE_RESOLUTION|>--- conflicted
+++ resolved
@@ -383,12 +383,7 @@
         """A function to return the marker objects properties in polar form"""
         markers = []
         for tag in tags:
-<<<<<<< HEAD
             if tag.id not in self.marker_size_lut:
-=======
-            print(tag)
-            if tag.tag_id not in marker_size_lut[self.mode][self.arena][self.zone]:
->>>>>>> f73d67c5
                 logging.warn(
                     "Detected tag with id {} but not found in lut".format(tag.id))
                 continue
